--- conflicted
+++ resolved
@@ -361,36 +361,6 @@
                     component_color = GENERATION_TYPES[FUEL_TO_CODE[generation_type]].color
                 
                 if not (generation_type == 'Dual Fuel'):
-<<<<<<< HEAD
-                    # Non-quickstart.
-                    try:
-                        component_values = total_generation_array['not quickstart']
-                    except KeyError:
-                        pass
-                    else:
-                        ax.bar(indices, component_values, bar_width, bottom=bottom, color=component_color, label=component_label,
-                            linewidth=0)
-                        bottom += component_values
-
-                    # Quickstart.
-                    try:
-                        component_values = total_generation_array['quickstart']
-                    except KeyError:
-                        pass
-                    else:
-                        ax.bar(indices, component_values, bar_width, bottom=bottom, color=component_color, label=component_label,
-                            hatch='/',
-                            linewidth=0)
-                        bottom += component_values
-                else:
-                    # Plot the share of dual fuel generation on primary fuel, then the share that is on any portion of auxiliary fuel.
-
-                    # Assign a hatching symbol to indicate the generation was on auxiliary fuel. This gets augmented for quickstart generators, if applicable.
-                    hatch_symbol = {}
-                    hatch_symbol['primary'] = ''
-                    hatch_symbol['aux'] = '..'
-
-=======
                     for quickstart_label in ['not quickstart', 'quickstart']:
                         try:
                             component_values = total_generation_array[quickstart_label]
@@ -406,40 +376,10 @@
                             bottom += component_values
                 else:
                     # Plot the share of dual fuel generation on primary fuel, then the share that is on any portion of auxiliary fuel.
->>>>>>> 2de1ae1d
                     for operation_type in ['primary', 'aux']:
                         _, l = ax.get_legend_handles_labels()
                         if component_label in l:
                             component_label = ''
-<<<<<<< HEAD
-
-                        # Non-quickstart.
-                        try:
-                            component_values = total_generation_array['not quickstart'][operation_type]
-                        except KeyError:
-                            pass
-                        else:
-                            ax.bar(indices, component_values, bar_width, bottom=bottom, color=component_color, 
-                            label=component_label,
-                            hatch=hatch_symbol[operation_type],
-                            linewidth=0
-                            )
-                            bottom += component_values
-
-                        # Quickstart.
-                        try:
-                            component_values = total_generation_array['quickstart'][operation_type]
-                        except KeyError:
-                            pass
-                        else:
-                            ax.bar(indices, component_values, bar_width, bottom=bottom, color=component_color, 
-                            label=component_label,
-                            hatch='/'+hatch_symbol[operation_type],
-                            linewidth=0
-                            )
-                            bottom += component_values
-        
-=======
                         
                         for quickstart_label in ['not quickstart', 'quickstart']:
                             try:
@@ -454,7 +394,6 @@
                                     linewidth=0
                                 )
                                 bottom += component_values        
->>>>>>> 2de1ae1d
         return bottom
 
     fig, ax = plt.subplots(figsize=(16, 8))
@@ -664,36 +603,6 @@
         ## Test using built-in unit commitment unit test case(s)
         from egret.data.model_data import ModelData
 
-<<<<<<< HEAD
-        with open(os.path.join(current_dir, 'tests', 'SOL_RTSGMLC-2020-08-10-2020-08-11_ev_A1A2A3_DFcas_A.json'), 'r') as f:
-            solved_md = ModelData(json.load(f))
-
-        # test_cases = [os.path.join(current_dir, '..', 'models', 'tests', 'uc_test_instances', 'test_case_{}.json'.format(i)) for i in range(1, 6)]
-
-        # for test_case in test_cases:   
-        #     with open(test_case, 'r') as f:
-        #         md_dict = json.load(f)
-        #     md = ModelData(md_dict)
-
-        #     solved_md = solve_unit_commitment(md,
-        #                     'cbc',
-        #                     mipgap = 0.001,
-        #                     timelimit = None,
-        #                     solver_tee = True,
-        #                     symbolic_solver_labels = False,
-        #                     options = None,
-        #                     uc_model_generator=create_tight_unit_commitment_model,
-        #                     relaxed=False,
-        #                     return_model=False)
-
-        fig, ax = generate_stack_graph(
-            solved_md, 
-            title='test',
-            show_individual_components=False,
-            plot_individual_generators=False,
-            x_tick_frequency=4,
-        )
-=======
         test_cases = [os.path.join(current_dir, '..', 'models', 'tests', 'uc_test_instances', 'tiny_uc_{}.json'.format(i)) for i in range(1, 7)]
 
         for test_case in test_cases:   
@@ -719,7 +628,6 @@
                 plot_individual_generators=False,
                 x_tick_frequency=4,
             )
->>>>>>> 2de1ae1d
     
     plt.show()
 
