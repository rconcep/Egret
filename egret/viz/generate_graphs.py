--- conflicted
+++ resolved
@@ -47,21 +47,6 @@
     'Other': GenerationType('Other', '#886688'),
 }
 
-<<<<<<< HEAD
-FUEL_TO_CODE = {
-    'Oil': 'O',
-    'Coal': 'C',
-    'NG': 'G',
-    'Gas': 'G',
-    'PV': 'S',
-    'Nuclear': 'N',
-    'Hydro': 'H',
-    'Solar': 'S',
-    'Wind': 'W',
-    'Sync_Cond': 'SC',
-    'Biomass': 'B',
-               }
-=======
 
 FUEL_TO_CODE = defaultdict(lambda: 'Other')
 
@@ -111,7 +96,6 @@
     'Battery': 10,
     'Other': 999,
 }
->>>>>>> 8a7b7006
 
 GENERATION_TYPE_SORT_KEY = {
     'Nuclear': 0,
@@ -222,15 +206,11 @@
                 if not sum(pg_array) > 0.0:
                     continue
 
-<<<<<<< HEAD
-                fuel_type = generator_data['fuel']
-=======
                 reported_fuel_type = generator_data['fuel']
 
                 # Match fuel type to one of pre-determined types or 'other'
                 fuel_type = GENERATION_TYPES[FUEL_TO_CODE[reported_fuel_type]].label
 
->>>>>>> 8a7b7006
                 is_quickstart = generator_data.get('quickstart_capable', False)
 
                 if is_quickstart:
@@ -289,18 +269,6 @@
 
             for generator, generator_data in egret_model_data.data['elements']['generator'].items():
                 pg_array = attribute_to_array(generator_data['pg'])
-<<<<<<< HEAD
-
-                if not sum(pg_array) > 0.0:
-                    continue
-    
-                fuel_type = generator_data['fuel']
-                is_quickstart = generator_data.get('quickstart_capable', False)
-
-                # pg = generator_data['pg']['values']
-                # pg_array = attribute_to_array(generator_data['pg'])
-=======
->>>>>>> 8a7b7006
 
                 if not sum(pg_array) > 0.0:
                     continue
